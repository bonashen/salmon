language: python

python:
    - "pypy"
    - "2.7"
    - "2.6"

install: python setup.py develop

before_script:
    - mkdir logs run
    - python -c "from salmon import commands; commands.main()" log --pid "./log.pid" --port 8899

script: python setup.py test

<<<<<<< HEAD
after_script: python -c "from salmon import commands; commands.main()" stop --pid "./log.pid"
=======
after_script: ./bin/salmon stop -pid "./log.pid"

notifications:
    irc:
        channels:
            - "ircs://irc.megworld.co.uk:9000#inboxen"
        use_notice: true

sudo: false
>>>>>>> 1a99c9e9
<|MERGE_RESOLUTION|>--- conflicted
+++ resolved
@@ -13,10 +13,7 @@
 
 script: python setup.py test
 
-<<<<<<< HEAD
 after_script: python -c "from salmon import commands; commands.main()" stop --pid "./log.pid"
-=======
-after_script: ./bin/salmon stop -pid "./log.pid"
 
 notifications:
     irc:
@@ -24,5 +21,4 @@
             - "ircs://irc.megworld.co.uk:9000#inboxen"
         use_notice: true
 
-sudo: false
->>>>>>> 1a99c9e9
+sudo: false