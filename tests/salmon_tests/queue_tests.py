--- conflicted
+++ resolved
@@ -47,17 +47,10 @@
 
     assert hasattr(msg, "Data"), "MailRequest doesn't have Data attribute"
 
-<<<<<<< HEAD
-    assert msg['to'] == "test@localhost", "%s != 'test@locahost'" % msg['to']
-    assert msg['from'] == "test@localhost", "%s != 'test@locahost'" % msg['from']
-    assert msg['subject'] == "Test", "%s != 'Test'" % msg['subject']
-    assert msg.body() == "Test", "%s != 'Test'" % msg.body()
-=======
     assert_equal(msg['to'], "test@localhost")
     assert_equal(msg['from'], "test@localhost")
     assert_equal(msg['subject'], "Test")
     assert_equal(msg.body(), "Test")
->>>>>>> 299d7d8e
 
     assert_equal(q.count(), 0)
     assert not q.pop()[0]
